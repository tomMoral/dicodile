--- conflicted
+++ resolved
@@ -9,11 +9,7 @@
     Operating System :: POSIX
     Operating System :: Unix
 description = Distributed Convolutional Dictionary Learning
-<<<<<<< HEAD
-download_url = https://github.com/tomMoral/dicodile.git
-=======
 download_url = https://github.com/tomMoral/dicodile.git 
->>>>>>> 365e62d6
 long_description = file: README.rst, LICENSE
 license = BSD (3-clause)
 maintainer = Thomas Moreau
